--- conflicted
+++ resolved
@@ -351,7 +351,7 @@
      * iterates over a copy of the dependencies list. Thus, the potential for
      * {@link java.util.ConcurrentModificationException}s is avoided, and
      * analyzers may safely add or remove entries from the dependencies list.
-     *
+     * <p>
      * Every effort is made to complete analysis on the dependencies. In some
      * cases an exception will occur with part of the analysis being performed
      * which may not affect the entire analysis. If an exception occurs it will
@@ -428,17 +428,14 @@
         }
     }
 
-<<<<<<< HEAD
-    void executeAnalysisTasks(Analyzer analyzer, List<Throwable> exceptions) throws ExceptionCollection {
-=======
     /**
      * Executes executes the analyzer using multiple threads.
+     *
      * @param exceptions a collection of exceptions that occurred during analysis
      * @param analyzer the analyzer to execute
      * @throws ExceptionCollection thrown if exceptions occurred during analysis
      */
-    private void executeAnalysisTasks(List<Throwable> exceptions, Analyzer analyzer) throws ExceptionCollection {
->>>>>>> 23f7996d
+    void executeAnalysisTasks(Analyzer analyzer, List<Throwable> exceptions) throws ExceptionCollection {
         LOGGER.debug("Starting {}", analyzer.getName());
         final List<AnalysisTask> analysisTasks = getAnalysisTasks(analyzer, exceptions);
         final ExecutorService executorService = getExecutorService(analyzer);
@@ -463,17 +460,14 @@
         }
     }
 
-<<<<<<< HEAD
-    List<AnalysisTask> getAnalysisTasks(Analyzer analyzer, List<Throwable> exceptions) {
-=======
     /**
      * Returns the analysis tasks for the dependencies.
+     *
      * @param analyzer the analyzer to create tasks for
      * @param exceptions the collection of exceptions to collect
      * @return a collection of analysis tasks
      */
-    private List<AnalysisTask> getAnalysisTasks(Analyzer analyzer, List<Throwable> exceptions) {
->>>>>>> 23f7996d
+    List<AnalysisTask> getAnalysisTasks(Analyzer analyzer, List<Throwable> exceptions) {
         final List<AnalysisTask> result = new ArrayList<AnalysisTask>();
         synchronized (dependencies) {
             for (final Dependency dependency : dependencies) {
@@ -484,16 +478,13 @@
         return result;
     }
 
-<<<<<<< HEAD
-    ExecutorService getExecutorService(Analyzer analyzer) {
-=======
     /**
      * Returns the executor service for a given analyzer.
+     *
      * @param analyzer the analyzer to obtain an executor
      * @return the executor service
      */
-    private ExecutorService getExecutorService(Analyzer analyzer) {
->>>>>>> 23f7996d
+    ExecutorService getExecutorService(Analyzer analyzer) {
         if (analyzer.supportsParallelProcessing()) {
             // just a fair trade-off that should be reasonable for all analyzer types
             final int maximumNumberOfThreads = 4 * Runtime.getRuntime().availableProcessors();
