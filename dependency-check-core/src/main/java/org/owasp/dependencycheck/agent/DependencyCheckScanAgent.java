/*
 * This file is part of dependency-check-core.
 *
 * Licensed under the Apache License, Version 2.0 (the "License");
 * you may not use this file except in compliance with the License.
 * You may obtain a copy of the License at
 *
 *     http://www.apache.org/licenses/LICENSE-2.0
 *
 * Unless required by applicable law or agreed to in writing, software
 * distributed under the License is distributed on an "AS IS" BASIS,
 * WITHOUT WARRANTIES OR CONDITIONS OF ANY KIND, either express or implied.
 * See the License for the specific language governing permissions and
 * limitations under the License.
 *
 * Copyright (c) 2014 Steve Springett. All Rights Reserved.
 */
package org.owasp.dependencycheck.agent;

import java.io.File;
import java.io.IOException;
import java.util.List;
import javax.annotation.concurrent.NotThreadSafe;
import org.owasp.dependencycheck.Engine;
import org.owasp.dependencycheck.data.nvdcve.DatabaseException;
import org.owasp.dependencycheck.data.update.exception.UpdateException;
import org.owasp.dependencycheck.dependency.Dependency;
import org.owasp.dependencycheck.dependency.Identifier;
import org.owasp.dependencycheck.dependency.Vulnerability;
import org.owasp.dependencycheck.exception.ExceptionCollection;
import org.owasp.dependencycheck.exception.ReportException;
import org.owasp.dependencycheck.exception.ScanAgentException;
import org.owasp.dependencycheck.reporting.ReportGenerator;
import org.owasp.dependencycheck.utils.Settings;
import org.slf4j.Logger;
import org.slf4j.LoggerFactory;

/**
 * This class provides a way to easily conduct a scan solely based on existing
 * evidence metadata rather than collecting evidence from the files themselves.
 * This class is based on the Ant task and Maven plugin with the exception that
 * it takes a list of dependencies that can be programmatically added from data
 * in a spreadsheet, database or some other datasource and conduct a scan based
 * on this pre-defined evidence.
 *
 * <h2>Example:</h2>
 * <pre>
 * List&lt;Dependency&gt; dependencies = new ArrayList&lt;Dependency&gt;();
 * Dependency dependency = new Dependency(new File(FileUtils.getBitBucket()));
 * dependency.getProductEvidence().addEvidence("my-datasource", "name", "Jetty", Confidence.HIGH);
 * dependency.getVersionEvidence().addEvidence("my-datasource", "version", "5.1.10", Confidence.HIGH);
 * dependency.getVendorEvidence().addEvidence("my-datasource", "vendor", "mortbay", Confidence.HIGH);
 * dependencies.add(dependency);
 *
 * DependencyCheckScanAgent scan = new DependencyCheckScanAgent();
 * scan.setDependencies(dependencies);
 * scan.setReportFormat(ReportGenerator.Format.ALL);
 * scan.setReportOutputDirectory(System.getProperty("user.home"));
 * scan.execute();
 * </pre>
 *
 * @author Steve Springett
 */
@SuppressWarnings("unused")
@NotThreadSafe
public class DependencyCheckScanAgent {

    //<editor-fold defaultstate="collapsed" desc="private fields">
    /**
     * System specific new line character.
     */
    private static final String NEW_LINE = System.getProperty("line.separator", "\n").intern();
    /**
     * Logger for use throughout the class.
     */
    private static final Logger LOGGER = LoggerFactory.getLogger(DependencyCheckScanAgent.class);
    /**
     * The application name for the report.
     */
    private String applicationName = "Dependency-Check";
    /**
     * The pre-determined dependencies to scan
     */
    private List<Dependency> dependencies;
    /**
     * The location of the data directory that contains
     */
    private String dataDirectory = null;
    /**
     * Specifies the destination directory for the generated Dependency-Check
     * report.
     */
    private String reportOutputDirectory;
    /**
     * Specifies if the build should be failed if a CVSS score above a specified
     * level is identified. The default is 11 which means since the CVSS scores
     * are 0-10, by default the build will never fail and the CVSS score is set
     * to 11. The valid range for the fail build on CVSS is 0 to 11, where
     * anything above 10 will not cause the build to fail.
     */
    private float failBuildOnCVSS = 11;
    /**
     * Sets whether auto-updating of the NVD CVE/CPE data is enabled. It is not
     * recommended that this be turned to false. Default is true.
     */
    private boolean autoUpdate = true;
    /**
     * Sets whether the data directory should be updated without performing a scan.
     * Default is false.
     */
    private boolean updateOnly = false;
    /**
     * flag indicating whether or not to generate a report of findings.
     */
    private boolean generateReport = true;
    /**
     * The report format to be generated (HTML, XML, VULN, ALL). This
     * configuration option has no affect if using this within the Site plugin
     * unless the externalReport is set to true. Default is HTML.
     */
    private ReportGenerator.Format reportFormat = ReportGenerator.Format.HTML;
    /**
     * The Proxy Server.
     */
    private String proxyServer;
    /**
     * The Proxy Port.
     */
    private String proxyPort;
    /**
     * The Proxy username.
     */
    private String proxyUsername;
    /**
     * The Proxy password.
     */
    private String proxyPassword;
    /**
     * The Connection Timeout.
     */
    private String connectionTimeout;
    /**
     * The file path used for verbose logging.
     */
    private String logFile = null;
    /**
     * flag indicating whether or not to show a summary of findings.
     */
    private boolean showSummary = true;
    /**
     * The path to the suppression file.
     */
    private String suppressionFile;
    /**
     * The password to use when connecting to the database.
     */
    private String databasePassword;
    /**
     * Whether or not the Maven Central analyzer is enabled.
     */
    private boolean centralAnalyzerEnabled = true;
    /**
     * The URL of Maven Central.
     */
    private String centralUrl;
    /**
     * Whether or not the nexus analyzer is enabled.
     */
    private boolean nexusAnalyzerEnabled = true;
    /**
     * The URL of the Nexus server.
     */
    private String nexusUrl;
    /**
     * Whether or not the defined proxy should be used when connecting to Nexus.
     */
    private boolean nexusUsesProxy = true;
    /**
     * The database driver name; such as org.h2.Driver.
     */
    private String databaseDriverName;
    /**
     * The path to the database driver JAR file if it is not on the class path.
     */
    private String databaseDriverPath;
    /**
     * The database connection string.
     */
    private String connectionString;
    /**
     * The user name for connecting to the database.
     */
    private String databaseUser;
    /**
     * Additional ZIP File extensions to add analyze. This should be a
     * comma-separated list of file extensions to treat like ZIP files.
     */
    private String zipExtensions;
    /**
     * The url for the modified NVD CVE (1.2 schema).
     */
    private String cveUrl12Modified;
    /**
     * The url for the modified NVD CVE (2.0 schema).
     */
    private String cveUrl20Modified;
    /**
     * Base Data Mirror URL for CVE 1.2.
     */
    private String cveUrl12Base;
    /**
     * Data Mirror URL for CVE 2.0.
     */
    private String cveUrl20Base;
    /**
     * The path to Mono for .NET assembly analysis on non-windows systems.
     */
    private String pathToMono;
    /**
<<<<<<< HEAD
     * The configured settings.
     */
    private Settings settings;
=======
     * The path to optional dependency-check properties file. This will be
     * used to side-load additional user-defined properties.
     * {@link Settings#mergeProperties(String)}
     */
    private String propertiesFilePath;
>>>>>>> 519d90e3
    //</editor-fold>
    //<editor-fold defaultstate="collapsed" desc="getters/setters">

    /**
     * Get the value of applicationName.
     *
     * @return the value of applicationName
     */
    public String getApplicationName() {
        return applicationName;
    }

    /**
     * Set the value of applicationName.
     *
     * @param applicationName new value of applicationName
     */
    public void setApplicationName(String applicationName) {
        this.applicationName = applicationName;
    }

    /**
     * Returns a list of pre-determined dependencies.
     *
     * @return returns a list of dependencies
     */
    public List<Dependency> getDependencies() {
        return dependencies;
    }

    /**
     * Sets the list of dependencies to scan.
     *
     * @param dependencies new value of dependencies
     */
    public void setDependencies(List<Dependency> dependencies) {
        this.dependencies = dependencies;
    }

    /**
     * Get the value of dataDirectory.
     *
     * @return the value of dataDirectory
     */
    public String getDataDirectory() {
        return dataDirectory;
    }

    /**
     * Set the value of dataDirectory.
     *
     * @param dataDirectory new value of dataDirectory
     */
    public void setDataDirectory(String dataDirectory) {
        this.dataDirectory = dataDirectory;
    }

    /**
     * Get the value of reportOutputDirectory.
     *
     * @return the value of reportOutputDirectory
     */
    public String getReportOutputDirectory() {
        return reportOutputDirectory;
    }

    /**
     * Set the value of reportOutputDirectory.
     *
     * @param reportOutputDirectory new value of reportOutputDirectory
     */
    public void setReportOutputDirectory(String reportOutputDirectory) {
        this.reportOutputDirectory = reportOutputDirectory;
    }

    /**
     * Get the value of failBuildOnCVSS.
     *
     * @return the value of failBuildOnCVSS
     */
    public float getFailBuildOnCVSS() {
        return failBuildOnCVSS;
    }

    /**
     * Set the value of failBuildOnCVSS.
     *
     * @param failBuildOnCVSS new value of failBuildOnCVSS
     */
    public void setFailBuildOnCVSS(float failBuildOnCVSS) {
        this.failBuildOnCVSS = failBuildOnCVSS;
    }

    /**
     * Get the value of autoUpdate.
     *
     * @return the value of autoUpdate
     */
    public boolean isAutoUpdate() {
        return autoUpdate;
    }

    /**
     * Set the value of autoUpdate.
     *
     * @param autoUpdate new value of autoUpdate
     */
    public void setAutoUpdate(boolean autoUpdate) {
        this.autoUpdate = autoUpdate;
    }

    /**
     * Get the value of updateOnly.
     *
     * @return the value of updateOnly
     */
    public boolean isUpdateOnly() {
        return updateOnly;
    }

    /**
     * Set the value of updateOnly.
     *
     * @param updateOnly new value of updateOnly
     */
    public void setUpdateOnly(boolean updateOnly) {
        this.updateOnly = updateOnly;
    }

    /**
     * Get the value of generateReport.
     *
     * @return the value of generateReport
     */
    public boolean isGenerateReport() {
        return generateReport;
    }

    /**
     * Set the value of generateReport.
     *
     * @param generateReport new value of generateReport
     */
    public void setGenerateReport(boolean generateReport) {
        this.generateReport = generateReport;
    }

    /**
     * Get the value of reportFormat.
     *
     * @return the value of reportFormat
     */
    public ReportGenerator.Format getReportFormat() {
        return reportFormat;
    }

    /**
     * Set the value of reportFormat.
     *
     * @param reportFormat new value of reportFormat
     */
    public void setReportFormat(ReportGenerator.Format reportFormat) {
        this.reportFormat = reportFormat;
    }

    /**
     * Get the value of proxyServer.
     *
     * @return the value of proxyServer
     */
    public String getProxyServer() {
        return proxyServer;
    }

    /**
     * Set the value of proxyServer.
     *
     * @param proxyServer new value of proxyServer
     */
    public void setProxyServer(String proxyServer) {
        this.proxyServer = proxyServer;
    }

    /**
     * Get the value of proxyServer.
     *
     * @return the value of proxyServer
     * @deprecated use
     * {@link org.owasp.dependencycheck.agent.DependencyCheckScanAgent#getProxyServer()}
     * instead
     */
    @Deprecated
    public String getProxyUrl() {
        return proxyServer;
    }

    /**
     * Set the value of proxyServer.
     *
     * @param proxyUrl new value of proxyServer
     * @deprecated use {@link org.owasp.dependencycheck.agent.DependencyCheckScanAgent#setProxyServer(java.lang.String)
     * } instead
     */
    @Deprecated
    public void setProxyUrl(String proxyUrl) {
        this.proxyServer = proxyUrl;
    }

    /**
     * Get the value of proxyPort.
     *
     * @return the value of proxyPort
     */
    public String getProxyPort() {
        return proxyPort;
    }

    /**
     * Set the value of proxyPort.
     *
     * @param proxyPort new value of proxyPort
     */
    public void setProxyPort(String proxyPort) {
        this.proxyPort = proxyPort;
    }

    /**
     * Get the value of proxyUsername.
     *
     * @return the value of proxyUsername
     */
    public String getProxyUsername() {
        return proxyUsername;
    }

    /**
     * Set the value of proxyUsername.
     *
     * @param proxyUsername new value of proxyUsername
     */
    public void setProxyUsername(String proxyUsername) {
        this.proxyUsername = proxyUsername;
    }

    /**
     * Get the value of proxyPassword.
     *
     * @return the value of proxyPassword
     */
    public String getProxyPassword() {
        return proxyPassword;
    }

    /**
     * Set the value of proxyPassword.
     *
     * @param proxyPassword new value of proxyPassword
     */
    public void setProxyPassword(String proxyPassword) {
        this.proxyPassword = proxyPassword;
    }

    /**
     * Get the value of connectionTimeout.
     *
     * @return the value of connectionTimeout
     */
    public String getConnectionTimeout() {
        return connectionTimeout;
    }

    /**
     * Set the value of connectionTimeout.
     *
     * @param connectionTimeout new value of connectionTimeout
     */
    public void setConnectionTimeout(String connectionTimeout) {
        this.connectionTimeout = connectionTimeout;
    }

    /**
     * Get the value of logFile.
     *
     * @return the value of logFile
     */
    public String getLogFile() {
        return logFile;
    }

    /**
     * Set the value of logFile.
     *
     * @param logFile new value of logFile
     */
    public void setLogFile(String logFile) {
        this.logFile = logFile;
    }

    /**
     * Get the value of suppressionFile.
     *
     * @return the value of suppressionFile
     */
    public String getSuppressionFile() {
        return suppressionFile;
    }

    /**
     * Set the value of suppressionFile.
     *
     * @param suppressionFile new value of suppressionFile
     */
    public void setSuppressionFile(String suppressionFile) {
        this.suppressionFile = suppressionFile;
    }

    /**
     * Get the value of showSummary.
     *
     * @return the value of showSummary
     */
    public boolean isShowSummary() {
        return showSummary;
    }

    /**
     * Set the value of showSummary.
     *
     * @param showSummary new value of showSummary
     */
    public void setShowSummary(boolean showSummary) {
        this.showSummary = showSummary;
    }

    /**
     * Get the value of centralAnalyzerEnabled.
     *
     * @return the value of centralAnalyzerEnabled
     */
    public boolean isCentralAnalyzerEnabled() {
        return centralAnalyzerEnabled;
    }

    /**
     * Set the value of centralAnalyzerEnabled.
     *
     * @param centralAnalyzerEnabled new value of centralAnalyzerEnabled
     */
    public void setCentralAnalyzerEnabled(boolean centralAnalyzerEnabled) {
        this.centralAnalyzerEnabled = centralAnalyzerEnabled;
    }

    /**
     * Get the value of centralUrl.
     *
     * @return the value of centralUrl
     */
    public String getCentralUrl() {
        return centralUrl;
    }

    /**
     * Set the value of centralUrl.
     *
     * @param centralUrl new value of centralUrl
     */
    public void setCentralUrl(String centralUrl) {
        this.centralUrl = centralUrl;
    }

    /**
     * Get the value of nexusAnalyzerEnabled.
     *
     * @return the value of nexusAnalyzerEnabled
     */
    public boolean isNexusAnalyzerEnabled() {
        return nexusAnalyzerEnabled;
    }

    /**
     * Set the value of nexusAnalyzerEnabled.
     *
     * @param nexusAnalyzerEnabled new value of nexusAnalyzerEnabled
     */
    public void setNexusAnalyzerEnabled(boolean nexusAnalyzerEnabled) {
        this.nexusAnalyzerEnabled = nexusAnalyzerEnabled;
    }

    /**
     * Get the value of nexusUrl.
     *
     * @return the value of nexusUrl
     */
    public String getNexusUrl() {
        return nexusUrl;
    }

    /**
     * Set the value of nexusUrl.
     *
     * @param nexusUrl new value of nexusUrl
     */
    public void setNexusUrl(String nexusUrl) {
        this.nexusUrl = nexusUrl;
    }

    /**
     * Get the value of nexusUsesProxy.
     *
     * @return the value of nexusUsesProxy
     */
    public boolean isNexusUsesProxy() {
        return nexusUsesProxy;
    }

    /**
     * Set the value of nexusUsesProxy.
     *
     * @param nexusUsesProxy new value of nexusUsesProxy
     */
    public void setNexusUsesProxy(boolean nexusUsesProxy) {
        this.nexusUsesProxy = nexusUsesProxy;
    }

    /**
     * Get the value of databaseDriverName.
     *
     * @return the value of databaseDriverName
     */
    public String getDatabaseDriverName() {
        return databaseDriverName;
    }

    /**
     * Set the value of databaseDriverName.
     *
     * @param databaseDriverName new value of databaseDriverName
     */
    public void setDatabaseDriverName(String databaseDriverName) {
        this.databaseDriverName = databaseDriverName;
    }

    /**
     * Get the value of databaseDriverPath.
     *
     * @return the value of databaseDriverPath
     */
    public String getDatabaseDriverPath() {
        return databaseDriverPath;
    }

    /**
     * Set the value of databaseDriverPath.
     *
     * @param databaseDriverPath new value of databaseDriverPath
     */
    public void setDatabaseDriverPath(String databaseDriverPath) {
        this.databaseDriverPath = databaseDriverPath;
    }

    /**
     * Get the value of connectionString.
     *
     * @return the value of connectionString
     */
    public String getConnectionString() {
        return connectionString;
    }

    /**
     * Set the value of connectionString.
     *
     * @param connectionString new value of connectionString
     */
    public void setConnectionString(String connectionString) {
        this.connectionString = connectionString;
    }

    /**
     * Get the value of databaseUser.
     *
     * @return the value of databaseUser
     */
    public String getDatabaseUser() {
        return databaseUser;
    }

    /**
     * Set the value of databaseUser.
     *
     * @param databaseUser new value of databaseUser
     */
    public void setDatabaseUser(String databaseUser) {
        this.databaseUser = databaseUser;
    }

    /**
     * Get the value of databasePassword.
     *
     * @return the value of databasePassword
     */
    public String getDatabasePassword() {
        return databasePassword;
    }

    /**
     * Set the value of databasePassword.
     *
     * @param databasePassword new value of databasePassword
     */
    public void setDatabasePassword(String databasePassword) {
        this.databasePassword = databasePassword;
    }

    /**
     * Get the value of zipExtensions.
     *
     * @return the value of zipExtensions
     */
    public String getZipExtensions() {
        return zipExtensions;
    }

    /**
     * Set the value of zipExtensions.
     *
     * @param zipExtensions new value of zipExtensions
     */
    public void setZipExtensions(String zipExtensions) {
        this.zipExtensions = zipExtensions;
    }

    /**
     * Get the value of cveUrl12Modified.
     *
     * @return the value of cveUrl12Modified
     */
    public String getCveUrl12Modified() {
        return cveUrl12Modified;
    }

    /**
     * Set the value of cveUrl12Modified.
     *
     * @param cveUrl12Modified new value of cveUrl12Modified
     */
    public void setCveUrl12Modified(String cveUrl12Modified) {
        this.cveUrl12Modified = cveUrl12Modified;
    }

    /**
     * Get the value of cveUrl20Modified.
     *
     * @return the value of cveUrl20Modified
     */
    public String getCveUrl20Modified() {
        return cveUrl20Modified;
    }

    /**
     * Set the value of cveUrl20Modified.
     *
     * @param cveUrl20Modified new value of cveUrl20Modified
     */
    public void setCveUrl20Modified(String cveUrl20Modified) {
        this.cveUrl20Modified = cveUrl20Modified;
    }

    /**
     * Get the value of cveUrl12Base.
     *
     * @return the value of cveUrl12Base
     */
    public String getCveUrl12Base() {
        return cveUrl12Base;
    }

    /**
     * Set the value of cveUrl12Base.
     *
     * @param cveUrl12Base new value of cveUrl12Base
     */
    public void setCveUrl12Base(String cveUrl12Base) {
        this.cveUrl12Base = cveUrl12Base;
    }

    /**
     * Get the value of cveUrl20Base.
     *
     * @return the value of cveUrl20Base
     */
    public String getCveUrl20Base() {
        return cveUrl20Base;
    }

    /**
     * Set the value of cveUrl20Base.
     *
     * @param cveUrl20Base new value of cveUrl20Base
     */
    public void setCveUrl20Base(String cveUrl20Base) {
        this.cveUrl20Base = cveUrl20Base;
    }

    /**
     * Get the value of pathToMono.
     *
     * @return the value of pathToMono
     */
    public String getPathToMono() {
        return pathToMono;
    }

    /**
     * Set the value of pathToMono.
     *
     * @param pathToMono new value of pathToMono
     */
    public void setPathToMono(String pathToMono) {
        this.pathToMono = pathToMono;
    }

    /**
     * Get the value of propertiesFilePath.
     *
     * @return the value of propertiesFilePath
     */
    public String getPropertiesFilePath() {
        return propertiesFilePath;
    }

    /**
     * Set the value of propertiesFilePath.
     *
     * @param propertiesFilePath new value of propertiesFilePath
     */
    public void setPropertiesFilePath(String propertiesFilePath) {
        this.propertiesFilePath = propertiesFilePath;
    }
    //</editor-fold>

    /**
     * Executes the Dependency-Check on the dependent libraries.
     *
     * @return the Engine used to scan the dependencies.
     * @throws ExceptionCollection a collection of one or more exceptions that
     * occurred during analysis.
     */
    private Engine executeDependencyCheck() throws ExceptionCollection {
        populateSettings();
        final Engine engine;
        try {
            engine = new Engine(settings);
        } catch (DatabaseException ex) {
            throw new ExceptionCollection(ex, true);
        }
        if (this.updateOnly) {
            try {
                engine.doUpdates();
            } catch (UpdateException ex) {
                throw new ExceptionCollection("Unable to perform update", ex);
            }
        } else {
            engine.setDependencies(this.dependencies);
            engine.analyzeDependencies();
        }
        return engine;
    }

    /**
     * Generates the reports for a given dependency-check engine.
     *
     * @param engine a dependency-check engine
     * @param outDirectory the directory to write the reports to
     * @throws ScanAgentException thrown if there is an error generating the
     * report
     */
    private void generateExternalReports(Engine engine, File outDirectory) throws ScanAgentException {
        try {
            engine.writeReports(applicationName, outDirectory, this.reportFormat.name());
        } catch (ReportException ex) {
            LOGGER.debug("Unexpected exception occurred during analysis; please see the verbose error log for more details.", ex);
            throw new ScanAgentException("Error generating the report", ex);
        }
    }

    /**
     * Takes the properties supplied and updates the dependency-check settings.
     * Additionally, this sets the system properties required to change the
     * proxy server, port, and connection timeout.
     */
    private void populateSettings() {
        settings = new Settings();
        if (dataDirectory != null) {
            settings.setString(Settings.KEYS.DATA_DIRECTORY, dataDirectory);
        } else {
            final File jarPath = new File(DependencyCheckScanAgent.class.getProtectionDomain().getCodeSource().getLocation().getPath());
            final File base = jarPath.getParentFile();
            final String sub = settings.getString(Settings.KEYS.DATA_DIRECTORY);
            final File dataDir = new File(base, sub);
            settings.setString(Settings.KEYS.DATA_DIRECTORY, dataDir.getAbsolutePath());
        }

<<<<<<< HEAD
        settings.setBoolean(Settings.KEYS.AUTO_UPDATE, autoUpdate);
        settings.setStringIfNotEmpty(Settings.KEYS.PROXY_SERVER, proxyServer);
        settings.setStringIfNotEmpty(Settings.KEYS.PROXY_PORT, proxyPort);
        settings.setStringIfNotEmpty(Settings.KEYS.PROXY_USERNAME, proxyUsername);
        settings.setStringIfNotEmpty(Settings.KEYS.PROXY_PASSWORD, proxyPassword);
        settings.setStringIfNotEmpty(Settings.KEYS.CONNECTION_TIMEOUT, connectionTimeout);
        settings.setStringIfNotEmpty(Settings.KEYS.SUPPRESSION_FILE, suppressionFile);
        settings.setBoolean(Settings.KEYS.ANALYZER_CENTRAL_ENABLED, centralAnalyzerEnabled);
        settings.setStringIfNotEmpty(Settings.KEYS.ANALYZER_CENTRAL_URL, centralUrl);
        settings.setBoolean(Settings.KEYS.ANALYZER_NEXUS_ENABLED, nexusAnalyzerEnabled);
        settings.setStringIfNotEmpty(Settings.KEYS.ANALYZER_NEXUS_URL, nexusUrl);
        settings.setBoolean(Settings.KEYS.ANALYZER_NEXUS_USES_PROXY, nexusUsesProxy);
        settings.setStringIfNotEmpty(Settings.KEYS.DB_DRIVER_NAME, databaseDriverName);
        settings.setStringIfNotEmpty(Settings.KEYS.DB_DRIVER_PATH, databaseDriverPath);
        settings.setStringIfNotEmpty(Settings.KEYS.DB_CONNECTION_STRING, connectionString);
        settings.setStringIfNotEmpty(Settings.KEYS.DB_USER, databaseUser);
        settings.setStringIfNotEmpty(Settings.KEYS.DB_PASSWORD, databasePassword);
        settings.setStringIfNotEmpty(Settings.KEYS.ADDITIONAL_ZIP_EXTENSIONS, zipExtensions);
        settings.setStringIfNotEmpty(Settings.KEYS.CVE_MODIFIED_12_URL, cveUrl12Modified);
        settings.setStringIfNotEmpty(Settings.KEYS.CVE_MODIFIED_20_URL, cveUrl20Modified);
        settings.setStringIfNotEmpty(Settings.KEYS.CVE_SCHEMA_1_2, cveUrl12Base);
        settings.setStringIfNotEmpty(Settings.KEYS.CVE_SCHEMA_2_0, cveUrl20Base);
        settings.setStringIfNotEmpty(Settings.KEYS.ANALYZER_ASSEMBLY_MONO_PATH, pathToMono);
=======
        if (propertiesFilePath != null) {
            try {
                Settings.mergeProperties(propertiesFilePath);
                LOGGER.info("Successfully loaded user-defined properties");
            } catch (IOException e) {
                LOGGER.error("Unable to merge user-defined properties", e);
                LOGGER.error("Continuing execution");
            }
        }

        LOGGER.info("Populating settings");
        Settings.setBoolean(Settings.KEYS.AUTO_UPDATE, autoUpdate);
        Settings.setStringIfNotEmpty(Settings.KEYS.PROXY_SERVER, proxyServer);
        Settings.setStringIfNotEmpty(Settings.KEYS.PROXY_PORT, proxyPort);
        Settings.setStringIfNotEmpty(Settings.KEYS.PROXY_USERNAME, proxyUsername);
        Settings.setStringIfNotEmpty(Settings.KEYS.PROXY_PASSWORD, proxyPassword);
        Settings.setStringIfNotEmpty(Settings.KEYS.CONNECTION_TIMEOUT, connectionTimeout);
        Settings.setStringIfNotEmpty(Settings.KEYS.SUPPRESSION_FILE, suppressionFile);
        Settings.setBoolean(Settings.KEYS.ANALYZER_CENTRAL_ENABLED, centralAnalyzerEnabled);
        Settings.setStringIfNotEmpty(Settings.KEYS.ANALYZER_CENTRAL_URL, centralUrl);
        Settings.setBoolean(Settings.KEYS.ANALYZER_NEXUS_ENABLED, nexusAnalyzerEnabled);
        Settings.setStringIfNotEmpty(Settings.KEYS.ANALYZER_NEXUS_URL, nexusUrl);
        Settings.setBoolean(Settings.KEYS.ANALYZER_NEXUS_USES_PROXY, nexusUsesProxy);
        Settings.setStringIfNotEmpty(Settings.KEYS.DB_DRIVER_NAME, databaseDriverName);
        Settings.setStringIfNotEmpty(Settings.KEYS.DB_DRIVER_PATH, databaseDriverPath);
        Settings.setStringIfNotEmpty(Settings.KEYS.DB_CONNECTION_STRING, connectionString);
        Settings.setStringIfNotEmpty(Settings.KEYS.DB_USER, databaseUser);
        Settings.setStringIfNotEmpty(Settings.KEYS.DB_PASSWORD, databasePassword);
        Settings.setStringIfNotEmpty(Settings.KEYS.ADDITIONAL_ZIP_EXTENSIONS, zipExtensions);
        Settings.setStringIfNotEmpty(Settings.KEYS.CVE_MODIFIED_12_URL, cveUrl12Modified);
        Settings.setStringIfNotEmpty(Settings.KEYS.CVE_MODIFIED_20_URL, cveUrl20Modified);
        Settings.setStringIfNotEmpty(Settings.KEYS.CVE_SCHEMA_1_2, cveUrl12Base);
        Settings.setStringIfNotEmpty(Settings.KEYS.CVE_SCHEMA_2_0, cveUrl20Base);
        Settings.setStringIfNotEmpty(Settings.KEYS.ANALYZER_ASSEMBLY_MONO_PATH, pathToMono);
>>>>>>> 519d90e3
    }

    /**
     * Executes the dependency-check and generates the report.
     *
     * @return a reference to the engine used to perform the scan.
     * @throws org.owasp.dependencycheck.exception.ScanAgentException thrown if
     * there is an exception executing the scan.
     */
    public Engine execute() throws ScanAgentException {
        Engine engine = null;
        try {
            engine = executeDependencyCheck();
            if (!this.updateOnly) {
                if (this.generateReport) {
                    generateExternalReports(engine, new File(this.reportOutputDirectory));
                }
                if (this.showSummary) {
                    showSummary(engine.getDependencies());
                }
                if (this.failBuildOnCVSS <= 10) {
                    checkForFailure(engine.getDependencies());
                }
            }
        } catch (ExceptionCollection ex) {
            if (ex.isFatal()) {
                LOGGER.error("A fatal exception occurred during analysis; analysis has stopped. Please see the debug log for more details.");
                LOGGER.debug("", ex);
            }
            throw new ScanAgentException("One or more exceptions occurred during analysis; please see the debug log for more details.", ex);
        } finally {
            settings.cleanup(true);
            if (engine != null) {
                engine.close();
            }
        }
        return engine;
    }

    /**
     * Checks to see if a vulnerability has been identified with a CVSS score
     * that is above the threshold set in the configuration.
     *
     * @param dependencies the list of dependency objects
     * @throws org.owasp.dependencycheck.exception.ScanAgentException thrown if
     * there is an exception executing the scan.
     */
    private void checkForFailure(Dependency[] dependencies) throws ScanAgentException {
        final StringBuilder ids = new StringBuilder();
        for (Dependency d : dependencies) {
            boolean addName = true;
            for (Vulnerability v : d.getVulnerabilities()) {
                if (v.getCvssScore() >= failBuildOnCVSS) {
                    if (addName) {
                        addName = false;
                        ids.append(NEW_LINE).append(d.getFileName()).append(": ");
                        ids.append(v.getName());
                    } else {
                        ids.append(", ").append(v.getName());
                    }
                }
            }
        }
        if (ids.length() > 0) {
            final String msg = String.format("%n%nDependency-Check Failure:%n"
                    + "One or more dependencies were identified with vulnerabilities that have a CVSS score greater than '%.1f': %s%n"
                    + "See the dependency-check report for more details.%n%n", failBuildOnCVSS, ids.toString());

            throw new ScanAgentException(msg);
        }
    }

    /**
     * Generates a warning message listing a summary of dependencies and their
     * associated CPE and CVE entries.
     *
     * @param dependencies a list of dependency objects
     */
    private void showSummary(Dependency[] dependencies) {
        final StringBuilder summary = new StringBuilder();
        for (Dependency d : dependencies) {
            boolean firstEntry = true;
            final StringBuilder ids = new StringBuilder();
            for (Vulnerability v : d.getVulnerabilities()) {
                if (firstEntry) {
                    firstEntry = false;
                } else {
                    ids.append(", ");
                }
                ids.append(v.getName());
            }
            if (ids.length() > 0) {
                summary.append(d.getFileName()).append(" (");
                firstEntry = true;
                for (Identifier id : d.getIdentifiers()) {
                    if (firstEntry) {
                        firstEntry = false;
                    } else {
                        summary.append(", ");
                    }
                    summary.append(id.getValue());
                }
                summary.append(") : ").append(ids).append(NEW_LINE);
            }
        }
        if (summary.length() > 0) {
            LOGGER.warn("\n\nOne or more dependencies were identified with known vulnerabilities:\n\n{}\n\n"
                    + "See the dependency-check report for more details.\n\n",
                    summary.toString());
        }
    }
}<|MERGE_RESOLUTION|>--- conflicted
+++ resolved
@@ -217,17 +217,15 @@
      */
     private String pathToMono;
     /**
-<<<<<<< HEAD
      * The configured settings.
      */
     private Settings settings;
-=======
+    /**
      * The path to optional dependency-check properties file. This will be
      * used to side-load additional user-defined properties.
      * {@link Settings#mergeProperties(String)}
      */
     private String propertiesFilePath;
->>>>>>> 519d90e3
     //</editor-fold>
     //<editor-fold defaultstate="collapsed" desc="getters/setters">
 
@@ -930,8 +928,16 @@
             final File dataDir = new File(base, sub);
             settings.setString(Settings.KEYS.DATA_DIRECTORY, dataDir.getAbsolutePath());
         }
-
-<<<<<<< HEAD
+        if (propertiesFilePath != null) {
+            try {
+                settings.mergeProperties(propertiesFilePath);
+                LOGGER.info("Successfully loaded user-defined properties");
+            } catch (IOException e) {
+                LOGGER.error("Unable to merge user-defined properties", e);
+                LOGGER.error("Continuing execution");
+            }
+        }
+
         settings.setBoolean(Settings.KEYS.AUTO_UPDATE, autoUpdate);
         settings.setStringIfNotEmpty(Settings.KEYS.PROXY_SERVER, proxyServer);
         settings.setStringIfNotEmpty(Settings.KEYS.PROXY_PORT, proxyPort);
@@ -955,42 +961,6 @@
         settings.setStringIfNotEmpty(Settings.KEYS.CVE_SCHEMA_1_2, cveUrl12Base);
         settings.setStringIfNotEmpty(Settings.KEYS.CVE_SCHEMA_2_0, cveUrl20Base);
         settings.setStringIfNotEmpty(Settings.KEYS.ANALYZER_ASSEMBLY_MONO_PATH, pathToMono);
-=======
-        if (propertiesFilePath != null) {
-            try {
-                Settings.mergeProperties(propertiesFilePath);
-                LOGGER.info("Successfully loaded user-defined properties");
-            } catch (IOException e) {
-                LOGGER.error("Unable to merge user-defined properties", e);
-                LOGGER.error("Continuing execution");
-            }
-        }
-
-        LOGGER.info("Populating settings");
-        Settings.setBoolean(Settings.KEYS.AUTO_UPDATE, autoUpdate);
-        Settings.setStringIfNotEmpty(Settings.KEYS.PROXY_SERVER, proxyServer);
-        Settings.setStringIfNotEmpty(Settings.KEYS.PROXY_PORT, proxyPort);
-        Settings.setStringIfNotEmpty(Settings.KEYS.PROXY_USERNAME, proxyUsername);
-        Settings.setStringIfNotEmpty(Settings.KEYS.PROXY_PASSWORD, proxyPassword);
-        Settings.setStringIfNotEmpty(Settings.KEYS.CONNECTION_TIMEOUT, connectionTimeout);
-        Settings.setStringIfNotEmpty(Settings.KEYS.SUPPRESSION_FILE, suppressionFile);
-        Settings.setBoolean(Settings.KEYS.ANALYZER_CENTRAL_ENABLED, centralAnalyzerEnabled);
-        Settings.setStringIfNotEmpty(Settings.KEYS.ANALYZER_CENTRAL_URL, centralUrl);
-        Settings.setBoolean(Settings.KEYS.ANALYZER_NEXUS_ENABLED, nexusAnalyzerEnabled);
-        Settings.setStringIfNotEmpty(Settings.KEYS.ANALYZER_NEXUS_URL, nexusUrl);
-        Settings.setBoolean(Settings.KEYS.ANALYZER_NEXUS_USES_PROXY, nexusUsesProxy);
-        Settings.setStringIfNotEmpty(Settings.KEYS.DB_DRIVER_NAME, databaseDriverName);
-        Settings.setStringIfNotEmpty(Settings.KEYS.DB_DRIVER_PATH, databaseDriverPath);
-        Settings.setStringIfNotEmpty(Settings.KEYS.DB_CONNECTION_STRING, connectionString);
-        Settings.setStringIfNotEmpty(Settings.KEYS.DB_USER, databaseUser);
-        Settings.setStringIfNotEmpty(Settings.KEYS.DB_PASSWORD, databasePassword);
-        Settings.setStringIfNotEmpty(Settings.KEYS.ADDITIONAL_ZIP_EXTENSIONS, zipExtensions);
-        Settings.setStringIfNotEmpty(Settings.KEYS.CVE_MODIFIED_12_URL, cveUrl12Modified);
-        Settings.setStringIfNotEmpty(Settings.KEYS.CVE_MODIFIED_20_URL, cveUrl20Modified);
-        Settings.setStringIfNotEmpty(Settings.KEYS.CVE_SCHEMA_1_2, cveUrl12Base);
-        Settings.setStringIfNotEmpty(Settings.KEYS.CVE_SCHEMA_2_0, cveUrl20Base);
-        Settings.setStringIfNotEmpty(Settings.KEYS.ANALYZER_ASSEMBLY_MONO_PATH, pathToMono);
->>>>>>> 519d90e3
     }
 
     /**
