--- conflicted
+++ resolved
@@ -4226,21 +4226,6 @@
         <cpe>cpe:/a:hawt.io:hawtio</cpe>
         <cpe>cpe:/a:redhat:wildfly</cpe>
     </suppress>
-<<<<<<< HEAD
-    <suppress>
-        <notes><![CDATA[
-        false positive per #3066 on mybatis-spring-boot-starter
-        ]]></notes>
-        <packageUrl regex="true">^pkg:maven/org\.mybatis\.spring\.boot/mybatis\-spring\-boot\-starter@.*$</packageUrl>
-        <cve>CVE-2020-26945</cve>
-    </suppress>
-    <suppress>
-        <notes><![CDATA[
-        false positive per #3066 on mybatis-spring-boot-autoconfigure
-        ]]></notes>
-        <packageUrl regex="true">^pkg:maven/org\.mybatis\.spring\.boot/mybatis\-spring\-boot\-autoconfigure@.*$</packageUrl>
-        <cve>CVE-2020-26945</cve>
-=======
     <suppress base="true">
         <notes><![CDATA[
          false positive per #3170 ant-contrib is not the Tasks Android app
@@ -4269,6 +4254,19 @@
         ]]></notes>
         <packageUrl regex="true">^pkg:maven/com\.typesafe\.play/play\-.*ws\-standalone.*@.*$</packageUrl>
         <cpe>cpe:/a:playframework:play_framework</cpe>
->>>>>>> df6384c3
+    </suppress>
+        <suppress base="true">
+        <notes><![CDATA[
+        false positive per #3066 on mybatis-spring-boot-starter
+        ]]></notes>
+        <packageUrl regex="true">^pkg:maven/org\.mybatis\.spring\.boot/mybatis\-spring\-boot\-starter@.*$</packageUrl>
+        <cve>CVE-2020-26945</cve>
+    </suppress>
+    <suppress base="true">
+        <notes><![CDATA[
+        false positive per #3066 on mybatis-spring-boot-autoconfigure
+        ]]></notes>
+        <packageUrl regex="true">^pkg:maven/org\.mybatis\.spring\.boot/mybatis\-spring\-boot\-autoconfigure@.*$</packageUrl>
+        <cve>CVE-2020-26945</cve>
     </suppress>
 </suppressions>