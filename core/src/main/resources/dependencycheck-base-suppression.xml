--- conflicted
+++ resolved
@@ -4239,22 +4239,6 @@
        ]]></notes>
         <packageUrl regex="true">^pkg:maven/io\.hawt/hawtio\-wildfly@.*$</packageUrl>
         <cpe>cpe:/a:hawt:hawtio</cpe>
-<<<<<<< HEAD
-    </suppress>
-    <suppress base="true">
-        <notes><![CDATA[
-        false positive per #3026 on io.hawtio.hawtio-wildfly
-        ]]></notes>
-        <packageUrl regex="true">^pkg:maven/io\.hawt/hawtio\-wildfly@.*$</packageUrl>
-        <cpe>cpe:/a:hawt.io:hawtio</cpe>
-    </suppress>
-    <suppress base="true">
-        <notes><![CDATA[
-        false positive per #3026 on io.hawtio.hawtio-wildfly
-        ]]></notes>
-        <packageUrl regex="true">^pkg:maven/io\.hawt/hawtio\-wildfly@.*$</packageUrl>
-        <cpe>cpe:/a:redhat:wildfly</cpe>
-=======
         <cpe>cpe:/a:hawt.io:hawtio</cpe>
         <cpe>cpe:/a:redhat:wildfly</cpe>
     </suppress>
@@ -4337,6 +4321,5 @@
         ]]></notes>
         <packageUrl regex="true">^pkg:maven/org\.mybatis\.generator/mybatis\-generator\-core@.*$</packageUrl>
         <cpe>cpe:/a:mybatis:mybatis</cpe>
->>>>>>> b6d333bd
     </suppress>
 </suppressions>